--- conflicted
+++ resolved
@@ -1,12 +1,9 @@
 package fscache
 
 import (
-<<<<<<< HEAD
-	"sync"
-=======
 	"bytes"
 	"io"
->>>>>>> 3697b94f
+	"sync"
 	"testing"
 	"time"
 
