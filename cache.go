--- conflicted
+++ resolved
@@ -80,7 +80,7 @@
 }
 
 // Debug() enables debug to get certain logs
-func (c *Cache) Debug() {
+func (*Cache) Debug() {
 	debug = true
 }
 
@@ -130,33 +130,5 @@
 				}
 			}
 		}
-<<<<<<< HEAD
-	})
-
-	c.Start()
-	if debug {
-		logger.Info().Msgf("cron job entries ::: %v", c.Entries())
-	}
-
-	op := Operations(&ch)
-	return op
-}
-
-// Debug() enables debug to get certain logs
-func (*Cache) Debug() {
-	debug = true
-}
-
-// KeyValue returns methods for key-value pair storage
-func (c *Cache) Memdis() *Memdis {
-	return &c.MemdisInstance
-}
-
-// Memgodb returns methods for Memgodb-like storage
-func (c *Cache) Memgodb() *Memgodb {
-	return &Memgodb{
-		logger: c.MemgodbInstance.logger,
-=======
->>>>>>> feec4008
 	}
 }