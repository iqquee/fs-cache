package fscache

import (
	"io"
	"sync"
	"time"

	"github.com/rs/zerolog"
)

type (
	// MemdisData object
	MemdisData struct {
		Value    any
		Duration time.Time
	}

	// Memdis object instance
	Memdis struct {
		mu     *sync.RWMutex
		logger zerolog.Logger
		// storage for key value pair storage
		storage []map[string]MemdisData
	}

	// Memgodb object instance
	Memgodb struct {
		logger zerolog.Logger
	}

	// Cache object
	Cache struct {
		logger          zerolog.Logger
		MemdisInstance  Memdis
		MemgodbInstance Memgodb
	}

	// Operations lists all available operations on the fs-cache
	Operations interface {
		// Debug() enables debug to get certain logs
		Debug(io.Writer)

		// Memdis gives you a Redis-like feature similarly as you would with a Redis database
		Memdis() *Memdis
		// Memgodb gives you a MongoDB-like feature similarly as you would with a MondoDB database
		Memgodb() *Memgodb
	}
)

// New initializes an instance of the in-memory storage cache
func New() Operations {
<<<<<<< HEAD
	var memdisSorage []map[string]MemdisData
	logger := zerolog.New(os.Stderr).With().Timestamp().Logger()
	mu := &sync.RWMutex{}

=======
	var memdicSorage []map[string]MemdisData
	logger := zerolog.New(io.Discard)
	mu := sync.RWMutex{}
>>>>>>> 3697b94f
	md := Memdis{
		mu:      mu,
		logger:  logger,
		storage: memdisSorage,
	}

	Memgodb := Memgodb{
		logger: logger,
	}

	ch := Cache{
		logger:          logger,
		MemdisInstance:  md,
		MemgodbInstance: Memgodb,
	}

	// start go routine
	go ch.runner()

	op := Operations(&ch)
	return op
}

// Debug() enables debug to get certain logs
func (c *Cache) Debug(w io.Writer) {
	logger := zerolog.New(w).With().Timestamp().Logger()
	c.logger = logger
	c.MemdisInstance.logger = logger
	c.MemgodbInstance.logger = logger
}

// KeyValue returns methods for key-value pair storage
func (c *Cache) Memdis() *Memdis {
	return &c.MemdisInstance
}

// Memgodb returns methods for Memgodb-like storage
func (c *Cache) Memgodb() *Memgodb {
	return &Memgodb{
		logger: c.MemgodbInstance.logger,
	}
}

// runner runs every 30 seconds to persists the Memgodb records and delete expired records from the Memdis storage.
func (ch *Cache) runner() {
	ticker := time.NewTicker(30 * time.Second)
	defer ticker.Stop()

	for range ticker.C {
		ch.logger.Info().Msg("cron job running...")

		if persistMemgodbData {
			if err := ch.MemgodbInstance.Persist(); err != nil {
				ch.logger.Info().Msgf("persist error: %v", err)
			}
		}

		for i := 0; i < len(ch.MemdisInstance.storage); i++ {
			for _, value := range ch.MemdisInstance.storage[i] {
				currentTime := time.Now()
				if currentTime.Before(value.Duration) {
					ch.Memdis().mu.Lock()
					ch.logger.Info().Msgf("data object [%v] got expired ", ch.MemdisInstance.storage[i])
					// take the data from off the array object
					ch.MemdisInstance.storage = append(ch.MemdisInstance.storage[:i], ch.MemdisInstance.storage[i+1:]...)
					// decrement the array index by 1 since an object have been taken off the array
					i--
					ch.Memdis().mu.Unlock()
				}
			}
		}
	}
}<|MERGE_RESOLUTION|>--- conflicted
+++ resolved
@@ -49,16 +49,10 @@
 
 // New initializes an instance of the in-memory storage cache
 func New() Operations {
-<<<<<<< HEAD
 	var memdisSorage []map[string]MemdisData
-	logger := zerolog.New(os.Stderr).With().Timestamp().Logger()
+	logger := zerolog.New(io.Discard)
 	mu := &sync.RWMutex{}
 
-=======
-	var memdicSorage []map[string]MemdisData
-	logger := zerolog.New(io.Discard)
-	mu := sync.RWMutex{}
->>>>>>> 3697b94f
 	md := Memdis{
 		mu:      mu,
 		logger:  logger,
