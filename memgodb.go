--- conflicted
+++ resolved
@@ -75,24 +75,12 @@
 
 	// run validation
 	if reflect.ValueOf(col).IsZero() && col == nil {
-<<<<<<< HEAD
-		if debug {
-			mg.logger.Error().Msg("Collection cannot be empty...")
-		}
-=======
-		ns.logger.Error().Msg("Collection cannot be empty...")
->>>>>>> 3697b94f
+		mg.logger.Error().Msg("Collection cannot be empty...")
 		panic("Collection cannot be empty...")
 	}
 
 	if t.Kind() != reflect.Struct && t.Kind() != reflect.String {
-<<<<<<< HEAD
-		if debug {
-			mg.logger.Error().Msg("Collection must either be a [string] or an [object]")
-		}
-=======
-		ns.logger.Error().Msg("Collection must either be a [string] or an [object]")
->>>>>>> 3697b94f
+		mg.logger.Error().Msg("Collection must either be a [string] or an [object]")
 		panic("Collection must either be a [string] or an [object]")
 	}
 
